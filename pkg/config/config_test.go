--- conflicted
+++ resolved
@@ -6,7 +6,7 @@
 	"testing"
 )
 
-func TestInit(t *testing.T) {
+func TestConfig(t *testing.T) {
 	tests := []struct {
 		name    string
 		setup   func()
@@ -17,12 +17,9 @@
 		{
 			name: "load from settings.yaml",
 			setup: func() {
-<<<<<<< HEAD
 				// Reset the once to allow reinit
 				once = sync.Once{}
 				initErr = nil
-=======
->>>>>>> 51752bf7
 				// Create config directory
 				_ = os.Mkdir("config", 0755)
 				content := `
@@ -35,8 +32,7 @@
 				_ = os.WriteFile("./config/settings.yaml", []byte(content), 0644)
 			},
 			cleanup: func() {
-				os.Remove("./config/settings.yaml")
-				os.Remove("config")
+				_ = os.RemoveAll("config")
 			},
 			wantErr: false,
 			check: func(t *testing.T) {
@@ -48,12 +44,9 @@
 		{
 			name: "environment variable override",
 			setup: func() {
-<<<<<<< HEAD
 				// Reset the once to allow reinit
 				once = sync.Once{}
 				initErr = nil
-=======
->>>>>>> 51752bf7
 				// Create config directory
 				_ = os.Mkdir("config", 0755)
 				content := `
@@ -65,8 +58,7 @@
 				os.Setenv("KILLALL_SERVER_PORT", "9090")
 			},
 			cleanup: func() {
-				os.Remove("./config/settings.yaml")
-				os.Remove("config")
+				_ = os.RemoveAll("config")
 				os.Unsetenv("KILLALL_SERVER_PORT")
 			},
 			wantErr: false,
@@ -82,8 +74,11 @@
 				// Reset the once to allow reinit
 				once = sync.Once{}
 				initErr = nil
+				// No config file created
 			},
-			cleanup: func() {},
+			cleanup: func() {
+				// Nothing to clean up
+			},
 			wantErr: false,
 			check: func(t *testing.T) {
 				// Should use defaults
@@ -99,11 +94,7 @@
 			tt.setup()
 			defer tt.cleanup()
 
-<<<<<<< HEAD
 			err := Init()
-=======
-			_, err := Load()
->>>>>>> 51752bf7
 			if (err != nil) != tt.wantErr {
 				t.Errorf("Init() error = %v, wantErr %v", err, tt.wantErr)
 			}
@@ -122,7 +113,7 @@
 		wantErr bool
 	}{
 		{
-			name: "valid configuration",
+			name: "valid config",
 			config: &Config{
 				Server: ServerConfig{
 					Host: "localhost",
@@ -166,4 +157,4 @@
 			}
 		})
 	}
-}
+}